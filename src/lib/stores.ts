--- conflicted
+++ resolved
@@ -151,8 +151,7 @@
 
 export async function setActiveProfile(index: number) {
 	await invokeCommand('set_active_profile', { index });
-<<<<<<< HEAD
-	refreshProfiles();
+	await refreshProfiles();
 }
 
 export async function refreshUser() {
@@ -168,7 +167,4 @@
 export async function logout() {
 	await invokeCommand('logout');
 	user.set(null);
-=======
-	await refreshProfiles();
->>>>>>> 2e9fff5f
 }