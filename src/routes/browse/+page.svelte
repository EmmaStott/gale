<script lang="ts">
	import { invokeCommand } from '$lib/invoke';
	import { SortBy, type Mod } from '$lib/models';
	import { shortenFileSize } from '$lib/util';

	import ModList from '$lib/modlist/ModList.svelte';

	import Icon from '@iconify/svelte';
	import { Button, DropdownMenu } from 'bits-ui';
	import { onMount } from 'svelte';
	import { listen, type UnlistenFn } from '@tauri-apps/api/event';
	import { fly } from 'svelte/transition';
<<<<<<< HEAD
	import BigButton from '$lib/components/BigButton.svelte';
	import ConfirmPopup from '$lib/components/ConfirmPopup.svelte';
	import { modQuery, activeGame, activeProfileLocked } from '$lib/stores';
=======
	import { modQuery, activeGame, activeProfile } from '$lib/stores';
>>>>>>> 2e9fff5f
	import ModListItem from '$lib/modlist/ModListItem.svelte';
	import ProfileLockedBanner from '$lib/modlist/ProfileLockedBanner.svelte';

	const sortOptions = [SortBy.LastUpdated, SortBy.Newest, SortBy.Rating, SortBy.Downloads];

	let mods: Mod[] = [];

	let modList: ModList;
	let maxCount: number;
	let selectedMod: Mod | null = null;
	let selectedDownloadSize: number | null = null;

	let versionsDropdownOpen = false;

	$: activeModRef = selectedMod
		? {
				packageUuid: selectedMod.uuid,
				versionUuid: selectedMod.versions[0].uuid
			}
		: undefined;

	let unlistenFromQuery: UnlistenFn | undefined;

	onMount(() => {
		listen<Mod[]>('mod_query_result', (evt) => {
			mods = evt.payload;
		}).then((unlisten) => {
			unlistenFromQuery = unlisten;
		});

		return () => {
			if (unlistenFromQuery !== undefined) {
				unlistenFromQuery();
			}
			invokeCommand('stop_querying_thunderstore');
		};
	});

	$: if (selectedMod) {
		invokeCommand<number>('get_download_size', { modRef: activeModRef }).then(
			(size) => (selectedDownloadSize = size)
		);
	}

	$: if (maxCount > 0) {
		$modQuery;
		$activeProfile;
		refresh();
	}

	let hasRefreshed = false;
	let refreshing = false;

	async function refresh() {
		if (refreshing) return;
		refreshing = true;

		mods = await invokeCommand<Mod[]>('query_thunderstore', { args: { ...$modQuery, maxCount } });
		if (selectedMod !== null) {
			// isInstalled might have changed
			selectedMod = mods.find((mod) => mod.uuid === selectedMod!.uuid) ?? null;
		}

		refreshing = false;
		hasRefreshed = true;
	}

	async function installLatest(mod: Mod) {
		await install({
			packageUuid: mod.uuid,
			versionUuid: mod.versions[0].uuid
		});
	}

	async function install(modRef?: { packageUuid: string; versionUuid: string }) {
		await invokeCommand('install_mod', { modRef });
		await refresh();
	}

	function onModClicked(evt: MouseEvent, mod: Mod) {
		if (evt.ctrlKey) {
			installLatest(mod);
		} else {
			modList.selectMod(mod);
		}
	}
</script>

<ModList
	{sortOptions}
	queryArgs={modQuery}
	locked={$activeProfileLocked}
	bind:this={modList}
	bind:mods
	bind:maxCount
	bind:selected={selectedMod}
>
	<div slot="details" class="mt-2 flex text-lg text-white">
<<<<<<< HEAD
		{#if !$activeProfileLocked}
			<Button.Root
				class="enabled:bg-accent-600 enabled:hover:bg-accent-500 flex grow items-center justify-center gap-2 rounded-l-lg py-2 font-semibold disabled:cursor-not-allowed disabled:bg-slate-600 disabled:text-slate-300"
				on:click={() => install(activeModRef)}
				disabled={selectedMod?.isInstalled}
			>
				{#if selectedMod?.isInstalled}
					Already installed
				{:else}
					<Icon icon="mdi:download" class="align-middle text-xl" />
					Install
					{#if selectedDownloadSize !== null && selectedDownloadSize > 0}
						({shortenFileSize(selectedDownloadSize)})
					{/if}
				{/if}
			</Button.Root>
			<DropdownMenu.Root bind:open={versionsDropdownOpen}>
				<DropdownMenu.Trigger
					class="enabled:bg-accent-600 enabled:hover:bg-accent-500 ml-0.5 gap-2 rounded-r-lg px-1.5 py-2 text-2xl disabled:cursor-not-allowed disabled:bg-slate-600 disabled:text-slate-300"
					disabled={selectedMod?.isInstalled}
				>
					<Icon
						icon="mdi:chevron-down"
						class="origin-center transform align-middle text-xl transition-transform {versionsDropdownOpen
							? 'rotate-180'
							: 'rotate-0'}"
					/>
				</DropdownMenu.Trigger>
				<DropdownMenu.Content
					class="flex max-h-72 w-48 flex-col gap-0.5 overflow-y-auto rounded-lg border border-slate-500 bg-slate-700 p-1 shadow-xl"
					transition={fly}
					transitionConfig={{ duration: 100 }}
				>
					{#each selectedMod?.versions ?? [] as version}
						<DropdownMenu.Item
							class="flex shrink-0 cursor-default items-center truncate rounded-md px-3 py-1 text-left text-slate-300 hover:bg-slate-600 hover:text-slate-100"
							on:click={() => {
								if (!selectedMod) return;

								install({
									packageUuid: selectedMod.uuid,
									versionUuid: version.uuid
								});
							}}
						>
							{version.name}
						</DropdownMenu.Item>
					{/each}
				</DropdownMenu.Content>
			</DropdownMenu.Root>
		{/if}
=======
		<Button.Root
			class="enabled:bg-accent-600 enabled:hover:bg-accent-500 disabled:bg-primary-600 disabled:text-primary-300 flex grow items-center justify-center gap-2 rounded-l-lg py-2 font-semibold disabled:cursor-not-allowed"
			on:click={() => install(activeModRef)}
			disabled={selectedMod?.isInstalled}
		>
			{#if selectedMod?.isInstalled}
				Already installed
			{:else}
				<Icon icon="mdi:download" class="align-middle text-xl" />
				Install
				{#if selectedDownloadSize !== null && selectedDownloadSize > 0}
					({shortenFileSize(selectedDownloadSize)})
				{/if}
			{/if}
		</Button.Root>
		<DropdownMenu.Root bind:open={versionsDropdownOpen}>
			<DropdownMenu.Trigger
				class="enabled:bg-accent-600 enabled:hover:bg-accent-500 disabled:bg-primary-600 disabled:text-primary-300 ml-0.5 gap-2 rounded-r-lg px-1.5 py-2 text-2xl disabled:cursor-not-allowed"
				disabled={selectedMod?.isInstalled}
			>
				<Icon
					icon="mdi:chevron-down"
					class="origin-center transform align-middle text-xl transition-transform {versionsDropdownOpen
						? 'rotate-180'
						: 'rotate-0'}"
				/>
			</DropdownMenu.Trigger>
			<DropdownMenu.Content
				class="border-primary-500 bg-primary-700 flex max-h-72 w-48 flex-col gap-0.5 overflow-y-auto rounded-lg border p-1 shadow-xl"
				transition={fly}
				transitionConfig={{ duration: 100 }}
			>
				{#each selectedMod?.versions ?? [] as version}
					<DropdownMenu.Item
						class="text-primary-300 hover:bg-primary-600 hover:text-primary-100 flex shrink-0 cursor-default items-center truncate rounded-md px-3 py-1 text-left"
						on:click={() => {
							if (!selectedMod) return;

							install({
								packageUuid: selectedMod.uuid,
								versionUuid: version.uuid
							});
						}}
					>
						{version.name}
					</DropdownMenu.Item>
				{/each}
			</DropdownMenu.Content>
		</DropdownMenu.Root>
>>>>>>> 2e9fff5f
	</div>

	<svelte:fragment slot="banner">
		{#if $activeProfileLocked}
			<ProfileLockedBanner />
		{/if}
	</svelte:fragment>

	<svelte:fragment slot="placeholder">
		{#if hasRefreshed}
			<span class="text-lg">No matching mods found</span>
			<br />
			<span class="text-primary-400">Try to adjust your search query/filters</span>
		{/if}
	</svelte:fragment>

	<svelte:fragment slot="item" let:data={{ mod, isSelected }}>
		<ModListItem
			{mod}
			{isSelected}
			locked={$activeProfileLocked}
			on:install={() => installLatest(mod)}
			on:click={(evt) => onModClicked(evt, mod)}
		/>
	</svelte:fragment>
</ModList><|MERGE_RESOLUTION|>--- conflicted
+++ resolved
@@ -10,13 +10,7 @@
 	import { onMount } from 'svelte';
 	import { listen, type UnlistenFn } from '@tauri-apps/api/event';
 	import { fly } from 'svelte/transition';
-<<<<<<< HEAD
-	import BigButton from '$lib/components/BigButton.svelte';
-	import ConfirmPopup from '$lib/components/ConfirmPopup.svelte';
-	import { modQuery, activeGame, activeProfileLocked } from '$lib/stores';
-=======
 	import { modQuery, activeGame, activeProfile } from '$lib/stores';
->>>>>>> 2e9fff5f
 	import ModListItem from '$lib/modlist/ModListItem.svelte';
 	import ProfileLockedBanner from '$lib/modlist/ProfileLockedBanner.svelte';
 
@@ -115,59 +109,6 @@
 	bind:selected={selectedMod}
 >
 	<div slot="details" class="mt-2 flex text-lg text-white">
-<<<<<<< HEAD
-		{#if !$activeProfileLocked}
-			<Button.Root
-				class="enabled:bg-accent-600 enabled:hover:bg-accent-500 flex grow items-center justify-center gap-2 rounded-l-lg py-2 font-semibold disabled:cursor-not-allowed disabled:bg-slate-600 disabled:text-slate-300"
-				on:click={() => install(activeModRef)}
-				disabled={selectedMod?.isInstalled}
-			>
-				{#if selectedMod?.isInstalled}
-					Already installed
-				{:else}
-					<Icon icon="mdi:download" class="align-middle text-xl" />
-					Install
-					{#if selectedDownloadSize !== null && selectedDownloadSize > 0}
-						({shortenFileSize(selectedDownloadSize)})
-					{/if}
-				{/if}
-			</Button.Root>
-			<DropdownMenu.Root bind:open={versionsDropdownOpen}>
-				<DropdownMenu.Trigger
-					class="enabled:bg-accent-600 enabled:hover:bg-accent-500 ml-0.5 gap-2 rounded-r-lg px-1.5 py-2 text-2xl disabled:cursor-not-allowed disabled:bg-slate-600 disabled:text-slate-300"
-					disabled={selectedMod?.isInstalled}
-				>
-					<Icon
-						icon="mdi:chevron-down"
-						class="origin-center transform align-middle text-xl transition-transform {versionsDropdownOpen
-							? 'rotate-180'
-							: 'rotate-0'}"
-					/>
-				</DropdownMenu.Trigger>
-				<DropdownMenu.Content
-					class="flex max-h-72 w-48 flex-col gap-0.5 overflow-y-auto rounded-lg border border-slate-500 bg-slate-700 p-1 shadow-xl"
-					transition={fly}
-					transitionConfig={{ duration: 100 }}
-				>
-					{#each selectedMod?.versions ?? [] as version}
-						<DropdownMenu.Item
-							class="flex shrink-0 cursor-default items-center truncate rounded-md px-3 py-1 text-left text-slate-300 hover:bg-slate-600 hover:text-slate-100"
-							on:click={() => {
-								if (!selectedMod) return;
-
-								install({
-									packageUuid: selectedMod.uuid,
-									versionUuid: version.uuid
-								});
-							}}
-						>
-							{version.name}
-						</DropdownMenu.Item>
-					{/each}
-				</DropdownMenu.Content>
-			</DropdownMenu.Root>
-		{/if}
-=======
 		<Button.Root
 			class="enabled:bg-accent-600 enabled:hover:bg-accent-500 disabled:bg-primary-600 disabled:text-primary-300 flex grow items-center justify-center gap-2 rounded-l-lg py-2 font-semibold disabled:cursor-not-allowed"
 			on:click={() => install(activeModRef)}
@@ -206,18 +147,18 @@
 						on:click={() => {
 							if (!selectedMod) return;
 
-							install({
-								packageUuid: selectedMod.uuid,
-								versionUuid: version.uuid
-							});
-						}}
-					>
-						{version.name}
-					</DropdownMenu.Item>
-				{/each}
-			</DropdownMenu.Content>
-		</DropdownMenu.Root>
->>>>>>> 2e9fff5f
+								install({
+									packageUuid: selectedMod.uuid,
+									versionUuid: version.uuid
+								});
+							}}
+						>
+							{version.name}
+						</DropdownMenu.Item>
+					{/each}
+				</DropdownMenu.Content>
+			</DropdownMenu.Root>
+		{/if}
 	</div>
 
 	<svelte:fragment slot="banner">
