--- conflicted
+++ resolved
@@ -1,8 +1,5 @@
 use std::{
-<<<<<<< HEAD
-=======
     collections::HashMap,
->>>>>>> 58ef6c27
     fs,
     io::{Cursor, Read, Seek},
     path::{Path, PathBuf},
@@ -116,12 +113,8 @@
         .await
         .context("error while importing mods")?;
 
-<<<<<<< HEAD
     import_config(&path, &data.path, data.includes.into_iter())
         .context("failed to import config")?;
-=======
-    import_config(&path, &data.includes).context("failed to import config")?;
->>>>>>> 58ef6c27
 
     Ok(())
 }
